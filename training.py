import os
import pickle
from functools import partial

import jax.numpy as jnp
import numpy as np
import optax
import jax
from jax.tree_util import tree_flatten
from tqdm import tqdm
from PIL import Image

from data import create_mnist_dataset
from model import batched_forward, create_attention_mask, init_params

# shrink_factors = [1,2,4,7,8,14,16,28,49,56,98,112,196,392]

def colorize_batch(batch, index):
    # Reshape the batch for vectorized operations
    images_vector = batch.reshape(batch.shape[0], 784)
    
    # Create a new RGB batch where all pixels are initially set to black
    rgb_batch = np.zeros((batch.shape[0], 784, 3))
    
    # Copy the grayscale values to all channels before the index for all images
    rgb_batch[:, :index, 0] = images_vector[:, :index]
    rgb_batch[:, :index, 1] = images_vector[:, :index]
    rgb_batch[:, :index, 2] = images_vector[:, :index]
    
    # Colorize the pixels after the specified index in red for all images
    rgb_batch[:, index:, 0] = images_vector[:, index:]
    
    # Reshape the rgb batch back to the original shape but with 3 channels for all images
    rgb_batch_reshaped = rgb_batch.reshape(batch.shape[0], 28, 28, 3)
    return rgb_batch_reshaped


def save_batch(batch, predicted_batch, epoch_index, save_dir='saved_images'):
    os.makedirs(save_dir, exist_ok=True)
    colorized_batch = colorize_batch(predicted_batch, original_n_unmasked)
    batch = jnp.stack([batch, batch, batch], axis=-1)
    combined_batch = jnp.concatenate([batch, colorized_batch], axis=-2)

    for i, img in enumerate(combined_batch):
        im = Image.fromarray(np.array(img).astype("uint8"))
        im.save(f"{save_dir}/epoch_{epoch_index}_item_{i}.png")


def inverse_transform(matrix, original_shape, patch_shape):
    patches_per_dim = original_shape[0] // patch_shape[0], original_shape[1] // patch_shape[1]
    reshaped_matrix = matrix.reshape(patches_per_dim[0], patches_per_dim[1], patch_shape[0], patch_shape[1])
    transposed_matrix = reshaped_matrix.transpose(0, 2, 1, 3)
    original_matrix = transposed_matrix.reshape(original_shape)
    return original_matrix


def count_params(params):
    params_flat, _ = tree_flatten(params)
    num_params = sum([p.size for p in params_flat])
    print(f'Number of parameters: {num_params:_}')


def loss_fn(params, x, y):
    pred_y = batched_forward(x, params, l3_blocks, l2_blocks, l1_blocks, l0_blocks, mask)
    return jnp.mean(optax.softmax_cross_entropy_with_integer_labels(pred_y, y))


<<<<<<< HEAD
@jit
def train_step(params, opt_state, x, y):
    loss, grads = value_and_grad(loss_fn)(params, x, y)
    updates, opt_state = optimizer.update(grads, opt_state, params = params)
    params = optax.apply_updates(params, updates)    
    return loss, params, opt_state


@jit
def test_a_batch(batch, params):
    batch = batch[:, :original_n_unmasked]

    while batch.shape[-1] != (seq_len + shrink_factor):
        out = batched_forward(batch, params, n_outer_blocks, n_blocks, mask = 0)
=======
# @jit
# TODO rewrite this so that I can jit compile it and not throw nan
def batch_inference(batch, params):
    prediction = batch[:, :original_n_unmasked]
    logits = jnp.empty((batch_size, 0, n_classes)) 

    while prediction.shape[-1] != (seq_len + shrink_factor):
        out = batched_forward(prediction, params, l3_blocks, l2_blocks, l1_blocks, l0_blocks, mask=0)
        out = out[:, -shrink_factor:, :]
        logits = jnp.concatenate([logits, out], axis=1)
>>>>>>> 83919288
        out = jnp.argmax(out, axis=-1)
        prediction = jnp.concatenate([prediction, out], axis=-1)

    labels = batch[:, original_n_unmasked:]
    average_softmax_cross_entropy = jnp.mean(optax.softmax_cross_entropy_with_integer_labels(logits, labels))
    return prediction, average_softmax_cross_entropy


def inference_and_save(test_loader, params, epoch):
    batch = jnp.array(next(iter(test_loader))[0])
<<<<<<< HEAD
    predicted_batch = test_a_batch(batch, params)
    print("Average test L2 loss:", jnp.mean((batch - predicted_batch) ** 2))
    save_batch_images(predicted_batch, batch_index=0, epoch_index=epoch)


def train_and_test(train_loader, test_loader, params, opt_state):
    for epoch in range(66):
        total_loss = 0 
        print('Epoch: ' + str(epoch + 1))
        for batch in tqdm(train_loader):
            batch = jnp.array(batch[0])
            x, y = batch[:, :-shrink_factor], batch[:, shrink_factor:]
            loss, params, opt_state = train_step(params, opt_state, x, y)
            total_loss += loss
        print(f"Average epoch loss: {total_loss / len(train_loader)}")
        
        # save pickle
        # with open(f"params.pkl", "wb") as f:
        #     pickle.dump(params, f)
        
        if (epoch) % 1 == 0:
            test_and_save(test_loader, params, epoch)


n_outer_blocks = 1
n_transformers = 12
n_blocks       = 4
n_heads        = 10
num_classes    = 256 # same as d_out
d_model        = 64 # same as feature size
d_qk           = 8
d_v            = 8
shrink_factor  = 28
seq_len        = 784 - shrink_factor
original_n_unmasked = 448
=======
    predicted_batch, average_softmax_cross_entropy = batch_inference(batch, params)
    print('Average inference loss:', average_softmax_cross_entropy)
    print('Average inference L2 loss:', jnp.mean((batch - predicted_batch) ** 2))
    print('Perplexity:', jnp.exp(average_softmax_cross_entropy))
    predicted_batch = jax.vmap(inverse_transform, in_axes=(0, None, None))(predicted_batch, (28, 28), patch_shape)
    batch           = jax.vmap(inverse_transform, in_axes=(0, None, None))(batch, (28, 28), patch_shape)
    save_batch(batch, predicted_batch, epoch)


@partial(jax.pmap, axis_name='batch')
def train_step(params, opt_state, batch):
    x, y = batch[:, :-shrink_factor], batch[:, shrink_factor:]
    loss, grads = jax.value_and_grad(loss_fn)(params, x, y)
    grads = jax.lax.pmean(grads, axis_name='batch')
    updates, opt_state = optimizer.update(grads, opt_state, params = params)
    params = optax.apply_updates(params, updates)
    loss = jax.lax.pmean(loss, axis_name='batch')
    return loss, params, opt_state


@partial(jax.pmap, axis_name='batch')
def test_step(params, batch):
    x, y = batch[:, :-shrink_factor], batch[:, shrink_factor:]
    loss, _ = jax.value_and_grad(loss_fn)(params, x, y)
    return loss


def train(train_loader, params, opt_state):   
    params = jax.device_put_replicated(params, devices)
    opt_state = jax.device_put_replicated(opt_state, devices)
    
    train_loss = 0.0
    num_iter = len(train_loader)
    for batch in tqdm(train_loader, total=num_iter):
        input_batch = jnp.array(batch[0]).reshape(n_devices, batch_size, -1)
        loss, params, opt_state = train_step(params, opt_state, input_batch)
        train_loss += loss[0]
        
    params = jax.tree.map(lambda x: x[0], params)
    opt_state = jax.tree.map(lambda x: x[0], opt_state)

    avg_train_loss = train_loss / num_iter
    print(f'Average train loss: {avg_train_loss}')
    print(f'Perplexity: {jnp.exp(avg_train_loss)}')
    return params, opt_state
>>>>>>> 83919288


def test(test_loader, params):    
    params = jax.device_put_replicated(params, devices)

    test_loss = 0.0
    for batch in test_loader:
        input_batch = jnp.array(batch[0]).reshape(n_devices, batch_size, -1)
        test_loss += test_step(params, input_batch)[0]

    avg_test_loss = test_loss / len(test_loader)
    print(f'Average test loss: {avg_test_loss}')
    print(f'Perplexity: {jnp.exp(avg_test_loss)}')


def save_params(params, path):
    with open(path, 'wb') as f:
        pickle.dump(params, f)


def train_and_test(train_loader, test_loader, params, opt_state):
    for epoch in range(1, 30):
        print('Epoch: ' + str(epoch))
        
        params, opt_state = train(train_loader, params, opt_state)
        
        test(test_loader, params)
        
        # save_params(params, f'params.pkl')
        
        # if (epoch) % 10 == 0:
        inference_and_save(test_loader, params, epoch)


if __name__ == '__main__':
    l3_blocks = 1
    l2_tfms   = 2
    l2_blocks = 1
    l1_tfms   = 3
    l1_blocks = 1
    l0_tfms   = 8
    l0_blocks = 1
    n_heads   = 16
    n_classes = 256 # same as d_out
    d_model   = 96 # same as feature size
    patch_shape = (4, 4)
    shrink_factor = patch_shape[0] * patch_shape[1]
    seq_len = 784 - shrink_factor
    d_qk = 16
    d_v  = 16

    n_devices = jax.device_count()
    devices = jax.devices()
    
    print('Number of devices:', n_devices)
    print('Available devices:', devices)
    
    original_n_unmasked = 320

    assert seq_len % shrink_factor == 0, 'Sequence length must be divisible by the shrink factor'
    assert original_n_unmasked % shrink_factor == 0, 'Unmasked elements (should) be divisible by the shrink factor'

    params_key = jax.random.PRNGKey(42)
    initializer = jax.nn.initializers.lecun_normal()

    # params
    try:
        with open('params.pkl', 'rb') as f:
            print('Loading params from params.pkl')
            params = pickle.load(f)
    except FileNotFoundError:
        print('No params.pkl file found, initializing new parameters')
        params = init_params(initializer, 
                            l3_blocks,
                            l2_tfms,
                            l2_blocks,
                            l1_tfms, 
                            l1_blocks, 
                            l0_tfms,
                            l0_blocks,
                            n_heads, 
                            n_classes, 
                            d_model, 
                            seq_len, 
                            d_qk, 
                            d_v, 
                            shrink_factor, 
                            params_key)

    optimizer = optax.lion(2e-4)
    opt_state = optimizer.init(params)

    mask = create_attention_mask(seq_len // shrink_factor, original_n_unmasked // shrink_factor)

    batch_size = 128
    train_loader, test_loader = create_mnist_dataset(bsz=n_devices*batch_size, patch_shape=patch_shape)

    count_params(params)

    train_and_test(train_loader, test_loader, params, opt_state)
<|MERGE_RESOLUTION|>--- conflicted
+++ resolved
@@ -65,22 +65,6 @@
     return jnp.mean(optax.softmax_cross_entropy_with_integer_labels(pred_y, y))
 
 
-<<<<<<< HEAD
-@jit
-def train_step(params, opt_state, x, y):
-    loss, grads = value_and_grad(loss_fn)(params, x, y)
-    updates, opt_state = optimizer.update(grads, opt_state, params = params)
-    params = optax.apply_updates(params, updates)    
-    return loss, params, opt_state
-
-
-@jit
-def test_a_batch(batch, params):
-    batch = batch[:, :original_n_unmasked]
-
-    while batch.shape[-1] != (seq_len + shrink_factor):
-        out = batched_forward(batch, params, n_outer_blocks, n_blocks, mask = 0)
-=======
 # @jit
 # TODO rewrite this so that I can jit compile it and not throw nan
 def batch_inference(batch, params):
@@ -91,7 +75,6 @@
         out = batched_forward(prediction, params, l3_blocks, l2_blocks, l1_blocks, l0_blocks, mask=0)
         out = out[:, -shrink_factor:, :]
         logits = jnp.concatenate([logits, out], axis=1)
->>>>>>> 83919288
         out = jnp.argmax(out, axis=-1)
         prediction = jnp.concatenate([prediction, out], axis=-1)
 
@@ -102,43 +85,6 @@
 
 def inference_and_save(test_loader, params, epoch):
     batch = jnp.array(next(iter(test_loader))[0])
-<<<<<<< HEAD
-    predicted_batch = test_a_batch(batch, params)
-    print("Average test L2 loss:", jnp.mean((batch - predicted_batch) ** 2))
-    save_batch_images(predicted_batch, batch_index=0, epoch_index=epoch)
-
-
-def train_and_test(train_loader, test_loader, params, opt_state):
-    for epoch in range(66):
-        total_loss = 0 
-        print('Epoch: ' + str(epoch + 1))
-        for batch in tqdm(train_loader):
-            batch = jnp.array(batch[0])
-            x, y = batch[:, :-shrink_factor], batch[:, shrink_factor:]
-            loss, params, opt_state = train_step(params, opt_state, x, y)
-            total_loss += loss
-        print(f"Average epoch loss: {total_loss / len(train_loader)}")
-        
-        # save pickle
-        # with open(f"params.pkl", "wb") as f:
-        #     pickle.dump(params, f)
-        
-        if (epoch) % 1 == 0:
-            test_and_save(test_loader, params, epoch)
-
-
-n_outer_blocks = 1
-n_transformers = 12
-n_blocks       = 4
-n_heads        = 10
-num_classes    = 256 # same as d_out
-d_model        = 64 # same as feature size
-d_qk           = 8
-d_v            = 8
-shrink_factor  = 28
-seq_len        = 784 - shrink_factor
-original_n_unmasked = 448
-=======
     predicted_batch, average_softmax_cross_entropy = batch_inference(batch, params)
     print('Average inference loss:', average_softmax_cross_entropy)
     print('Average inference L2 loss:', jnp.mean((batch - predicted_batch) ** 2))
@@ -184,7 +130,6 @@
     print(f'Average train loss: {avg_train_loss}')
     print(f'Perplexity: {jnp.exp(avg_train_loss)}')
     return params, opt_state
->>>>>>> 83919288
 
 
 def test(test_loader, params):    
